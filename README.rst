--- conflicted
+++ resolved
@@ -1,79 +1,3 @@
-<<<<<<< HEAD
-=====
-nsapi
-=====
-
-Query the Dutch railways about your routes, getting info on delays and
-more. See below for the syntax and example output.
-
-|PyPI version| |PyPI downloads| |PyPI license| |Code health|
-
-Installation
-------------
-
-From PyPI
-~~~~~~~~~
-
-Assuming you already are inside a virtualenv:
-
-.. code-block:: bash
-
-    pip install nsapi
-
-From Git
-~~~~~~~~
-
-Create a new virtualenv (if you are not already in one) and install the
-necessary packages:
-
-.. code-block:: bash
-
-    git clone https://github.com/aquatix/ns-api.git
-    cd ns-api
-    mkvirtualenv ns-api
-    pip install -r requirements.txt
-
-As part of ns-notifications
-~~~~~~~~~~~~~~~~~~~~~~~~~~~
-
-Alternatively, follow the installation instructions of `ns-notifications`_,
-which makes extensive use of this library to serve notifications to for
-example a smartphone. The requirements of both packages can be installed
-in the same ``ns-notifications`` one mentioned in the project;
-``ns-api`` will be installed through pip from
-`PyPI <https://pypi.python.org/pypi/nsapi>`__.
-
-Also take a look at nsmaps
-~~~~~~~~~~~~~~~~~~~~~~~~~~
-
-Bart Römgens created `a fascinating contour map called nsmaps <https://github.com/bartromgens/nsmaps>`__ based on ns-api. It visualises Dutch railways travel information with OpenLayer 3 contour maps to show how long it takes to get somewhere in the Netherlands by train and bicycle.
-
-Example application
--------------------
-
-For example, I use the library to push notifications about my route to
-my phone through `Pushbullet <http://pushbullet.com>`__. The program I
-use to do this has its own repository: `ns-notifications`_.
-
-NS API key
-~~~~~~~~~~
-
-To actually be able to query the `Nederlandse Spoorwegen
-API <http://www.ns.nl/api/api>`__, you `need to request a
-key <https://www.ns.nl/ews-aanvraagformulier/>`__. Provide a good reason
-and you will likely get it mailed to you (it might take some days).
-
-.. |PyPI version| image:: https://img.shields.io/pypi/v/nsapi.svg
-   :target: https://pypi.python.org/pypi/nsapi/
-.. |PyPI downloads| image:: https://img.shields.io/pypi/dm/nsapi.svg
-   :target: https://pypi.python.org/pypi/nsapi/
-.. |PyPI license| image:: https://img.shields.io/github/license/aquatix/ns-api.svg
-   :target: https://pypi.python.org/pypi/nsapi/
-.. |Code health| image:: https://landscape.io/github/aquatix/ns-api/master/landscape.svg?style=flat
-   :target: https://landscape.io/github/aquatix/ns-api/master
-   :alt: Code Health
-.. _ns-notifications: https://github.com/aquatix/ns-notifications
-=======
 =====
 nsapi
 =====
@@ -155,5 +79,4 @@
 .. |Git version| image:: https://img.shields.io/github/commits-since/aquatix/ns-api/latest
    :target: https://github.com/aquatix/ns-api
    :alt: GitHub commits since latest release
-.. _ns-notifications: https://github.com/aquatix/ns-notifications
->>>>>>> 4fa15fb7
+.. _ns-notifications: https://github.com/aquatix/ns-notifications