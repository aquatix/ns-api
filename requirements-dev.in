--- conflicted
+++ resolved
@@ -1,9 +1,3 @@
-<<<<<<< HEAD
--r requirements.in
-
-bpython
-pylint
-=======
 -r requirements.in
 
 # Handy Python shell
@@ -14,5 +8,4 @@
 pylint
 
 # Auto-fix code style issues
-autopep8
->>>>>>> 4fa15fb7
+autopep8