--- conflicted
+++ resolved
@@ -1,6 +1,2 @@
-<<<<<<< HEAD
 future
-=======
-future
->>>>>>> 4fa15fb7
 pytz