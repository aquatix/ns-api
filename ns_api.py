--- conflicted
+++ resolved
@@ -1,10 +1,6 @@
 """
 Library to query the official Dutch railways API
 """
-<<<<<<< HEAD
-
-=======
->>>>>>> 4fa15fb7
 
 import collections
 import http.client
@@ -15,46 +11,22 @@
 import urllib.request
 from datetime import datetime, timedelta
 
-import http.client
-import urllib.request
-import urllib.parse
-import urllib.error
-import base64
-
 import pytz
-<<<<<<< HEAD
-from future.utils import python_2_unicode_compatible
 from pytz.tzinfo import StaticTzInfo
 
 # ns-api library version
-__version__ = '2.8.0'
+__version__ = '3.0.2'
+
+
+# set placeholder url params
+params = urllib.parse.urlencode({})
 
 
 # Date/time helpers
 NS_DATETIME = "%Y-%m-%dT%H:%M:%S%z"
 
-# set placeholder url params
-params = urllib.parse.urlencode({})
-
-=======
-from pytz.tzinfo import StaticTzInfo
-
-# ns-api library version
-__version__ = '3.0.2'
-
-
-# set placeholder url params
-params = urllib.parse.urlencode({})
-
-
-# Date/time helpers
-NS_DATETIME = "%Y-%m-%dT%H:%M:%S%z"
-
->>>>>>> 4fa15fb7
-
 def datetime_to_string(timestamp, dt_format='%Y-%m-%d %H:%M:%S'):
     """
-    Format datetime object to string
     """
     return timestamp.strftime(dt_format)
 
@@ -68,11 +40,6 @@
     return datetime_to_string(value, '%H:%M')
 
 # Timezone helpers
-
-<<<<<<< HEAD
-=======
-# Timezone helpers
->>>>>>> 4fa15fb7
 
 def is_dst(zonename):
     """
@@ -148,12 +115,7 @@
             elif item['class_name'] == 'TripSubpart':
                 temp = TripSubpart()
             else:
-<<<<<<< HEAD
-                print(('Unrecognised Class ' +
-                       item['class_name'] + ', skipping'))
-=======
                 print('Unrecognised Class {}, skipping'.format(item['class_name']))
->>>>>>> 4fa15fb7
                 continue
             temp.from_json(list_item)
             result.append(temp)
@@ -196,10 +158,6 @@
       New list with deduplicated items from list_a and list_b
     """
     # return list(collections.OrderedDict.fromkeys(list_a + list_b))
-<<<<<<< HEAD
-    #result = list(list_b)
-=======
->>>>>>> 4fa15fb7
     result = []
     for item in list_a:
         if item not in result:
@@ -211,12 +169,7 @@
 
 
 # NS API objects
-<<<<<<< HEAD
-@python_2_unicode_compatible
-class BaseObject(object):
-=======
 class BaseObject:
->>>>>>> 4fa15fb7
     """
     Base object with useful functions
     """
@@ -265,11 +218,7 @@
     def __init__(self, stat_dict=None):
         if stat_dict is None:
             return
-<<<<<<< HEAD
-        self.EVACode = stat_dict['EVACode']
-=======
         self.eva_code = stat_dict['EVACode']
->>>>>>> 4fa15fb7
         self.code = stat_dict['code']
         self.uic_code = stat_dict['UICCode']
         self.stationtype = stat_dict['stationType']
@@ -282,15 +231,9 @@
         self.lat = stat_dict['lat']
         self.lon = stat_dict['lng']
         self.synonyms = []
-<<<<<<< HEAD
-        self.hasFacilities = stat_dict['heeftFaciliteiten']
-        self.hasTravelAssistance = stat_dict['heeftReisassistentie']
-        self.hasDepartureTimes = stat_dict['heeftVertrektijden']
-=======
         self.has_facilities = stat_dict['heeftFaciliteiten']
         self.has_travel_assistance = stat_dict['heeftReisassistentie']
         self.has_departure_times = stat_dict['heeftVertrektijden']
->>>>>>> 4fa15fb7
         try:
             raw_synonyms = stat_dict['synoniemen']
             if isinstance(raw_synonyms, str):
@@ -315,10 +258,7 @@
         self.key = part_dict['id']
         self.line = part_dict['titel']
         self.disruption = part_dict['verstoring']
-<<<<<<< HEAD
-=======
         self.timestamp = None
->>>>>>> 4fa15fb7
 
     def __getstate__(self):
         result = super(Disruption, self).__getstate__()
@@ -346,27 +286,17 @@
         self.trip_number = departure_dict['product']['number']
         self.departure_time_planned = load_datetime(
             departure_dict['plannedDateTime'], NS_DATETIME)
-<<<<<<< HEAD
-        self.departure_status = departure_dict['departureStatus']
-        self.cancled = departure_dict['cancelled']
-=======
         self.departure_time = self.departure_time_planned  # Default to the planned time
         self.departure_status = departure_dict['departureStatus']
         self.cancelled = departure_dict['cancelled']
->>>>>>> 4fa15fb7
         self.delay = 0
         try:
             self.departure_time_actual = load_datetime(
                 departure_dict['actualDateTime'], NS_DATETIME)
             if self.departure_time_actual is not None and self.departure_time_actual != self.departure_time_planned:
                 self.has_delay = True
-<<<<<<< HEAD
-                delay = (self.departure_time_actual -
-                         self.departure_time_planned)
-=======
                 delay = (self.departure_time_actual
                          - self.departure_time_planned)
->>>>>>> 4fa15fb7
                 self.delay = delay.seconds // 60 % 60
         except KeyError:
             self.has_delay = False
@@ -401,15 +331,11 @@
             source_dict['plannedDateTime'], NS_DATETIME)
 
     def __str__(self):
-<<<<<<< HEAD
-        return '<Departure> trip_number: {0} {1} {2}'.format(self.trip_number, self.destination, self.departure_time_planned)
-=======
         return '<Departure> trip_number: {0} {1} {2}'.format(
             self.trip_number,
             self.destination,
             self.departure_time_planned
         )
->>>>>>> 4fa15fb7
 
 
 class TripRemark(BaseObject):
@@ -442,14 +368,8 @@
 
         self.name = part_dict['name']
 
-<<<<<<< HEAD
-        if 'passing' in part_dict:
-            if part_dict['passing'] == True:
-                return
-=======
         if 'passing' in part_dict and part_dict['passing']:
             return
->>>>>>> 4fa15fb7
 
         if 'plannedDepartureDateTime' in part_dict:
             try:
@@ -462,10 +382,7 @@
         else:
             self.planned_time = None
             self.planned_key = None
-<<<<<<< HEAD
-=======
         self.time = self.planned_time  # Default to planned time
->>>>>>> 4fa15fb7
 
         if 'actualDepartureDateTime' in part_dict:
             try:
@@ -486,14 +403,7 @@
 
         if 'actualDepartureTrack' in part_dict:
             self.actual_platform = part_dict['actualDepartureTrack']
-<<<<<<< HEAD
-            if self.actual_platform != self.planned_platform:
-                self.platform_changed = True
-            else:
-                self.platform_changed = False
-=======
             self.platform_changed = bool(self.actual_platform != self.planned_platform)
->>>>>>> 4fa15fb7
         if self.actual_time is not None:
             try:
                 self.delay = self.actual_time - self.planned_time
@@ -530,15 +440,9 @@
         # OVERSTAP-NIET-MOGELIJK, VERTRAAGD, NIEUW (=extra trein)
         self.going = True
         self.has_delay = False
-<<<<<<< HEAD
-        if part_dict['cancelled'] == True:
-            self.going = False
-        if part_dict['punctuality'] != 100.0:
-=======
         if part_dict['cancelled']:
             self.going = False
         if 'punctuality' in part_dict and part_dict['punctuality'] != 100.0:
->>>>>>> 4fa15fb7
             self.has_delay = True
 
         self.stops = []
@@ -572,11 +476,7 @@
         return self.stops[-1].actual_time
 
     def has_departure_delay(self, arrival_check=True):
-<<<<<<< HEAD
-        if arrival_check == False and self.has_delay:
-=======
         if not arrival_check and self.has_delay:
->>>>>>> 4fa15fb7
             # Check whether one or more stops have delay, except last one
             delay_found = False
             for stop in self.stops:
@@ -585,13 +485,8 @@
                 elif not stop.delay and stop == self.stops[-1]:
                     # Last stop and it doesn't have a delay
                     return delay_found
-<<<<<<< HEAD
-        else:
-            return self.has_delay
-=======
             return delay_found
         return self.has_delay
->>>>>>> 4fa15fb7
 
     def __getstate__(self):
         result = super(TripSubpart, self).__getstate__()
@@ -611,16 +506,12 @@
         self.stops = trip_stops
 
     def __str__(self):
-<<<<<<< HEAD
-        return '<TripSubpart> [{0}] {1} {2} {3}'.format(self.going, self.journey_id, self.trip_type, self.transport_type)
-=======
         return '<TripSubpart> [{0}] {1} {2} {3}'.format(
             self.going,
             self.journey_id,
             self.trip_type,
             self.transport_type
         )
->>>>>>> 4fa15fb7
 
 
 class Trip(BaseObject):
@@ -678,35 +569,21 @@
         try:
             self.arrival_time_actual = load_datetime(
                 trip_dict['legs'][-1]['destination']['actualDateTime'], dt_format)
-<<<<<<< HEAD
-=======
         except:
             # Fall back to the planned time
             self.arrival_time_actual = self.arrival_time_planned
 
         try:
             self.departure_platform_planned = trip_dict['legs'][0]['origin']['plannedTrack']
->>>>>>> 4fa15fb7
         except:
             self.departure_platform_planned = None
 
         try:
-<<<<<<< HEAD
-            self.departure_platform_planned = trip_dict['legs'][0]['origin']['plannedTrack']
-        except:
-            self.departure_platform_planned = None
-
-        try:
-            self.departure_platform_actual = trip_dict['legs'][0]['origin']['actualTrack']
-        except:
-            self.departure_platform_actual = None
-=======
             self.departure_platform_actual = trip_dict['legs'][0]['origin']['actualTrack']
         except:
             # Fall back to the planned platform
             self.departure_platform_actual = self.departure_platform_planned
 
->>>>>>> 4fa15fb7
         try:
             self.arrival_platform_planned = trip_dict['legs'][-1]['destination']['plannedTrack']
         except:
@@ -715,23 +592,15 @@
         try:
             self.arrival_platform_actual = trip_dict['legs'][-1]['destination']['actualTrack']
         except:
-<<<<<<< HEAD
-            self.arrival_platform_actual = None
-=======
             # Fall back to the planned platform
             self.arrival_platform_actual = self.arrival_platform_planned
->>>>>>> 4fa15fb7
 
         self.trip_parts = []
         raw_parts = trip_dict['legs']
         if isinstance(trip_dict['legs'], collections.OrderedDict):
             raw_parts = [trip_dict['legs']]
-        for part in raw_parts:
-            trip_part = TripSubpart(part)
-            self.trip_parts.append(trip_part)
 
     @property
-    def departure(self):
         return self.trip_parts[0].stops[0].name
 
     @property
@@ -745,14 +614,8 @@
         """
         delay = {'departure_time': None, 'departure_delay': None, 'requested_differs': None,
                  'parts': []}
-<<<<<<< HEAD
-        if self.departure_time_actual is not None and self.departure_time_actual > self.departure_time_planned:
-            delay['departure_delay'] = self.departure_time_actual - \
-                self.departure_time_planned
-=======
         if self.departure_time_actual and self.departure_time_actual > self.departure_time_planned:
             delay['departure_delay'] = self.departure_time_actual - self.departure_time_planned
->>>>>>> 4fa15fb7
             delay['departure_time'] = self.departure_time_actual
         if self.requested_time != self.departure_time_actual:
             delay['requested_differs'] = self.departure_time_actual
@@ -765,11 +628,7 @@
         if self.status != 'NORMAL':
             return True
         for subpart in self.trip_parts:
-<<<<<<< HEAD
-            if subpart['punctuality'] != 100.0:
-=======
             if 'punctuality' in subpart and subpart['punctuality'] != 100.0:
->>>>>>> 4fa15fb7
                 if subpart == self.trip_parts[-1]:
                     # Is last part of the trip, check if it is only the arrival
                     return subpart.has_departure_delay(arrival_check)
@@ -845,16 +704,12 @@
         return None
 
     def __str__(self):
-<<<<<<< HEAD
-        return '<Trip> {0} plan: {1} actual: {2} transfers: {3}'.format(self.has_delay, self.departure_time_planned, self.departure_time_actual, self.nr_transfers)
-=======
         return '<Trip> {0} plan: {1} actual: {2} transfers: {3}'.format(
             self.has_delay,
             self.departure_time_planned,
             self.departure_time_actual,
             self.nr_transfers
         )
->>>>>>> 4fa15fb7
 
 
 class NSAPI:
@@ -863,22 +718,13 @@
     Library to query the official Dutch railways API
     """
 
-<<<<<<< HEAD
-    def __init__(self, subscriptionKey):
-        self.subscriptionKey = subscriptionKey
-=======
     def __init__(self, subscription_key):
         self.subscription_key = subscription_key
->>>>>>> 4fa15fb7
 
     def _request(self, method, url, postdata=None, params=None):
         headers = {
             # Request headers
-<<<<<<< HEAD
-            'Ocp-Apim-Subscription-Key': self.subscriptionKey,
-=======
             'Ocp-Apim-Subscription-Key': self.subscription_key,
->>>>>>> 4fa15fb7
         }
         try:
             conn = http.client.HTTPSConnection('gateway.apiportal.ns.nl')
@@ -888,15 +734,10 @@
             conn.close()
             return data
         except Exception as e:
-<<<<<<< HEAD
-            print("[Errno {0}] {1}".format(e.errno, e.strerror))
-    def parse_disruptions(self, data):
-=======
             print("Error during connection: {0}".format(e))
 
     @staticmethod
     def parse_disruptions(data):
->>>>>>> 4fa15fb7
         """
         Parse the NS API json result into Disruption objects
         @param data: raw json result from the NS API
@@ -926,35 +767,21 @@
         @param unplanned: only unplanned disruption
         """
 
-<<<<<<< HEAD
-        if station == None:
-=======
         if station is None:
->>>>>>> 4fa15fb7
             params = urllib.parse.urlencode({
                 # Request parameters
                 'actual': actual,
                 'lang': 'nl',
             })
-<<<<<<< HEAD
-            url = ("/public-reisinformatie/api/v2/disruptions?%s" % params)
-        else:
-            url = ("/public-reisinformatie/api/v2/disruptions/station/%s?%s" %
-=======
             url = ("/reisinformatie-api/api/v2/disruptions?%s" % params)
         else:
             url = ("/reisinformatie-api/api/v2/disruptions/station/%s?%s" %
->>>>>>> 4fa15fb7
                    (station, params))
         raw_disruptions = self._request('GET', url)
         return self.parse_disruptions(raw_disruptions)
 
-<<<<<<< HEAD
-    def parse_departures(self, data):
-=======
     @staticmethod
     def parse_departures(data):
->>>>>>> 4fa15fb7
         """
         Parse the NS API json result into Departure objects
         @param data: raw json result from the NS API
@@ -969,11 +796,7 @@
 
         return departures
 
-<<<<<<< HEAD
-    def get_departures(self, station=None, dateTime=None, maxJourneys='25', uicCode=None, source=None):
-=======
     def get_departures(self, station=None, for_datetime=None, max_journeys='25', uic_code=None, source=None):
->>>>>>> 4fa15fb7
         """
         Fetch the current departure times from this station
         @param station: station to lookup
@@ -984,16 +807,6 @@
         """
         params = urllib.parse.urlencode({
             # Request parameters
-<<<<<<< HEAD
-            'dateTime': dateTime,
-            'maxJourneys': maxJourneys,
-            'lang': 'nl',
-            'station': station,
-            'uicCode': uicCode,
-            'source': source,
-        })
-        url = "/public-reisinformatie/api/v2/departures?%s" % params
-=======
             'dateTime': for_datetime,
             'maxJourneys': max_journeys,
             'lang': 'nl',
@@ -1002,17 +815,12 @@
             'source': source,
         })
         url = "/reisinformatie-api/api/v2/departures?%s" % params
->>>>>>> 4fa15fb7
 
         raw_departures = self._request('GET', url)
         return self.parse_departures(raw_departures)
 
-<<<<<<< HEAD
-    def parse_trips(self, data, requested_time):
-=======
     @staticmethod
     def parse_trips(data, requested_time):
->>>>>>> 4fa15fb7
         """
         Parse the NS API xml result into Trip objects
         """
@@ -1036,11 +844,7 @@
     def get_trips(self, timestamp, start, via, destination, departure=True, prev_advices=1, next_advices=1):
         """
         Fetch trip possibilities for these parameters
-<<<<<<< HEAD
-        https://gateway.apiportal.ns.nl/public-reisinformatie/api/v3/trips<parameters>
-=======
         https://gateway.apiportal.ns.nl/reisinformatie-api/api/v3/trips<parameters>
->>>>>>> 4fa15fb7
         @param timestamp:       departure time
         @param start:           from station
         @param via:             via station
@@ -1116,20 +920,12 @@
             # 'minimalChangeTime': '{integer}',
         })
 
-<<<<<<< HEAD
-        url = "/public-reisinformatie/api/v3/trips?%s" % params
-        raw_trips = self._request('GET', url)
-        return self.parse_trips(raw_trips, requested_time)
-
-    def parse_stations(self, data):
-=======
         url = "/reisinformatie-api/api/v3/trips?%s" % params
         raw_trips = self._request('GET', url)
         return self.parse_trips(raw_trips, requested_time)
 
     @staticmethod
     def parse_stations(data):
->>>>>>> 4fa15fb7
         obj = json.loads(data)
         stations = []
 
@@ -1137,20 +933,12 @@
             newstat = Station(station)
             stations.append(newstat)
 
-<<<<<<< HEAD
-        print((len(stations)))
-=======
->>>>>>> 4fa15fb7
         return stations
 
     def get_stations(self):
         """
         Fetch the list of stations
         """
-<<<<<<< HEAD
-        url = "/public-reisinformatie/api/v2/stations?%s" % params
-=======
         url = "/reisinformatie-api/api/v2/stations?%s" % params
->>>>>>> 4fa15fb7
         raw_stations = self._request('GET', url)
         return self.parse_stations(raw_stations)